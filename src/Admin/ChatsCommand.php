<?php
/**
 * This file is part of the TelegramBot package.
 *
 * (c) Avtandil Kikabidze aka LONGMAN <akalongman@gmail.com>
 *
 * For the full copyright and license information, please view the LICENSE
 * file that was distributed with this source code.
 */

namespace Longman\TelegramBot\Commands;

use Longman\TelegramBot\Command;
use Longman\TelegramBot\DB;
use Longman\TelegramBot\Entities\Chat;
use Longman\TelegramBot\Request;

/**
 * Admin "/chats" command
 */
class ChatsCommand extends Command
{
    /**#@+
     * {@inheritdoc}
     */
    protected $name = 'chats';
    protected $description = 'List all chats stored by the bot';
    protected $usage = '/chats';
    protected $version = '1.0.0';
<<<<<<< HEAD
    protected $enabled = true;
=======

    /**
     * If this command is public
     *
     * @var boolean
     */
>>>>>>> 8509c63c
    protected $public = true;
    protected $need_mysql = false;
    /**#@-*/

    /**
     * Execution if MySQL is required but not available
     *
     * @return boolean
     */
    public function executeNoDB()
    {
        //Preparing message
        $message = $this->getMessage();
        $chat_id = $message->getChat()->getId();

        $data = [
            'chat_id' => $chat_id,
            'text'    => 'Sorry no database connection, unable to execute "' . $this->name . '" command.',
        ];

        return Request::sendMessage($data)->isOk();
    }

    /**
     * Execute command
     *
     * @return boolean
     */
    public function execute()
    {
        $message = $this->getMessage();

        $chat_id = $message->getChat()->getId();

        $results = DB::selectChats(
            true, //Send to groups (group chat)
            true, //Send to supergroups (single chat)
            true, //Send to users (single chat)
            null, //'yyyy-mm-dd hh:mm:ss' date range from
            null  //'yyyy-mm-dd hh:mm:ss' date range to
        );

        $user_chats = 0;
        $group_chats = 0;
        $super_group_chats = 0;
        $text = 'List of bot chats:' . "\n";

        foreach ($results as $result) {
            //Initialize a chat object
            $result['id'] =  $result['chat_id'];
            $chat = new Chat($result);

            if ($chat->isPrivateChat()) {
                $text .= '- P ' . $chat->tryMention() . "\n";
                ++$user_chats;
            } elseif ($chat->isGroupChat()) {
                $text .= '- G ' . $chat->getTitle() . "\n";
                ++$group_chats;
            } elseif ($chat->isSuperGroup()) {
                $text .= '- S ' . $chat->getTitle() . "\n";
                ++$super_group_chats;
            }
        }

        if (($user_chats + $group_chats + $super_group_chats) === 0) {
            $text = 'No chats found..';
        } else {
            $text .= "\n" . 'Private Chats: ' . $user_chats;
            $text .= "\n" . 'Group: ' . $group_chats;
            $text .= "\n" . 'Super Group: ' . $super_group_chats;
            $text .= "\n" . 'Total: ' . ($user_chats + $group_chats + $super_group_chats);
        }

        $data = [
            'chat_id' => $chat_id,
            'text'    => $text,
        ];

        return Request::sendMessage($data)->isOk();
    }
}<|MERGE_RESOLUTION|>--- conflicted
+++ resolved
@@ -27,16 +27,6 @@
     protected $description = 'List all chats stored by the bot';
     protected $usage = '/chats';
     protected $version = '1.0.0';
-<<<<<<< HEAD
-    protected $enabled = true;
-=======
-
-    /**
-     * If this command is public
-     *
-     * @var boolean
-     */
->>>>>>> 8509c63c
     protected $public = true;
     protected $need_mysql = false;
     /**#@-*/
