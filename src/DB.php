--- conflicted
+++ resolved
@@ -78,12 +78,8 @@
         self::$mysql_credentials = $credentials;
         self::$table_prefix = $table_prefix;
         $dsn = 'mysql:host=' . $credentials['host'] . ';dbname=' . $credentials['database'];
-<<<<<<< HEAD
         $options = array(\PDO::MYSQL_ATTR_INIT_COMMAND => 'SET NAMES utf8mb4',);
 
-=======
-        $options = [\PDO::MYSQL_ATTR_INIT_COMMAND => 'SET NAMES utf8'];
->>>>>>> d5338d3f
         try {
             $pdo = new \PDO($dsn, $credentials['user'], $credentials['password'], $options);
             $pdo->setAttribute(\PDO::ATTR_ERRMODE, \PDO::ERRMODE_WARNING);
@@ -187,11 +183,7 @@
             $query .= 'ORDER BY ' . TB_MESSAGE . '.`message_id` DESC';
 
             if (!is_null($limit)) {
-<<<<<<< HEAD
-                $query .=' LIMIT :limit';
-=======
                 $query .= ' LIMIT :limit ';
->>>>>>> d5338d3f
             }
             $sth = self::$pdo->prepare($query);
 
@@ -336,8 +328,6 @@
         }
     }
 
-<<<<<<< HEAD
-=======
     /**
      * Insert request into database
      *
@@ -403,7 +393,6 @@
         }
     }
 
->>>>>>> d5338d3f
     /**
      * Insert inline query request into database
      *
