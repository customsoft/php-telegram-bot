--- conflicted
+++ resolved
@@ -523,10 +523,6 @@
             $chat_title = $chat->getTitle();
             $type = $chat->getType();
 
-<<<<<<< HEAD
-            $sth2->bindParam(':id', $chat_id, \PDO::PARAM_INT);
-            $sth2->bindParam(':type', $type, \PDO::PARAM_STR);
-=======
             if ($migrate_to_chat_id) {
 
                 $type = 'supergroup';
@@ -541,7 +537,6 @@
             }
 
             $sth2->bindParam(':type', $type, \PDO::PARAM_INT);
->>>>>>> 18f9215b
             $sth2->bindParam(':title', $chat_title, \PDO::PARAM_STR, 255);
             $sth2->bindParam(':date', $date, \PDO::PARAM_STR);
 
