<?php

/*
 * This file is part of the TelegramBot package.
 *
 * (c) Avtandil Kikabidze aka LONGMAN <akalongman@gmail.com>
 *
 * For the full copyright and license information, please view the LICENSE
 * file that was distributed with this source code.
*/
namespace Longman\TelegramBot\Commands;

use Longman\TelegramBot\Request;
use Longman\TelegramBot\Command;
use Longman\TelegramBot\Entities\Update;

class GenericCommand extends Command
{
    protected $name = 'Generic';
<<<<<<< HEAD
    protected $description = 'Handle generic commands or is executed by defaul when a command is not found';
=======
    protected $description = 'Handle genric commands or is executed by default when a command is not found';
>>>>>>> 695306ee
    protected $usage = '/';
    protected $version = '1.0.0';
    protected $enabled = true;

    public function execute()
    {
        $update = $this->getUpdate();
        $message = $this->getMessage();
        $chat_id = $message->getChat()->getId();
        //you can use $command as param
        $command = $message->getCommand();
 
<<<<<<< HEAD
        $data = [];
=======
        $chat_id = $message->getChat()->getId();
        $text = $message->getText(true);

        $data = array();
>>>>>>> 695306ee
        $data['chat_id'] = $chat_id;
        $data['text'] = 'Command: '.$command.' not found.. :(';
        $result = Request::sendMessage($data);
        return $result;
    }
}<|MERGE_RESOLUTION|>--- conflicted
+++ resolved
@@ -17,11 +17,7 @@
 class GenericCommand extends Command
 {
     protected $name = 'Generic';
-<<<<<<< HEAD
-    protected $description = 'Handle generic commands or is executed by defaul when a command is not found';
-=======
     protected $description = 'Handle genric commands or is executed by default when a command is not found';
->>>>>>> 695306ee
     protected $usage = '/';
     protected $version = '1.0.0';
     protected $enabled = true;
@@ -34,14 +30,10 @@
         //you can use $command as param
         $command = $message->getCommand();
  
-<<<<<<< HEAD
-        $data = [];
-=======
         $chat_id = $message->getChat()->getId();
         $text = $message->getText(true);
 
         $data = array();
->>>>>>> 695306ee
         $data['chat_id'] = $chat_id;
         $data['text'] = 'Command: '.$command.' not found.. :(';
         $result = Request::sendMessage($data);
