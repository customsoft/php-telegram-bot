--- conflicted
+++ resolved
@@ -55,15 +55,9 @@
         $data['chat_id'] = $chat_id;
 
         // Conversation
-<<<<<<< HEAD
-        $conversation = new Conversation($user_id, $chat_id, $this->getName());
-
-        $session = $conversation->getData();
-=======
         $this->conversation = new Conversation($user_id, $chat_id, $this->getName());
-        $this->conversation->start();
+
         $session = $this->conversation->getData();
->>>>>>> aff6c033
 
         $channels = (array) $this->getConfig('your_channel');
         if (!isset($session['state'])) {
@@ -76,7 +70,6 @@
             case -1:
                 // getConfig has not been configured asking for channel to administer
                 if ($type != 'Message' || empty($text)) {
-
                     $session['state'] = -1;
                     $this->conversation->update($session);
 
@@ -98,7 +91,7 @@
                 if ($type != 'Message' || !in_array($text, $channels)) {
                     $session['state'] = 0;
                     $this->conversation->update($session);
-    
+
                     $keyboard = [];
                     foreach ($channels as $channel) {
                         $keyboard[] = [$channel];
@@ -128,7 +121,7 @@
                 if ($session['last_message_id'] == $message->getMessageId() || ($type == 'Message' && empty($text))) {
                     $session['state'] = 1;
                     $this->conversation->update($session);
-    
+
                     $data['reply_markup'] = new ReplyKeyBoardHide(['selective' => true]);
                     $data['text'] = 'Insert the content you want to share: text, photo, audio...';
                     $result = Request::sendMessage($data);
@@ -232,7 +225,7 @@
                     $result = Request::sendMessage($data);
                     break;
                 }
-    
+
                 $data['text'] = 'Abort by user, message not sent..';
                 $result = Request::sendMessage($data);
                 break;
