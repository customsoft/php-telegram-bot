<?php
/**
 * This file is part of the TelegramBot package.
 *
 * (c) Avtandil Kikabidze aka LONGMAN <akalongman@gmail.com>
 *
 * For the full copyright and license information, please view the LICENSE
 * file that was distributed with this source code.
 */

namespace Longman\TelegramBot\Commands;

use Longman\TelegramBot\Command;
use Longman\TelegramBot\Request;

/**
 * Start command
 */
class StartCommand extends Command
{
    /**#@+
     * {@inheritdoc}
     */
    protected $name = 'start';
    protected $description = 'Start command';
    protected $usage = '/';
    protected $version = '1.0.0';
<<<<<<< HEAD
    protected $enabled = true;
    protected $public = false;
    /**#@-*/
=======
>>>>>>> 8509c63c

    /**
     * Execute command
     *
     * @return boolean
     */
    public function execute()
    {
        $message = $this->getMessage();

        $chat_id = $message->getChat()->getId();
        $text = 'Hi there!' . "\n" . 'Type /help to see all commands!';

        $data = [
            'chat_id' => $chat_id,
            'text'    => $text,
        ];

        return Request::sendMessage($data)->isOk();
    }
}<|MERGE_RESOLUTION|>--- conflicted
+++ resolved
@@ -25,12 +25,7 @@
     protected $description = 'Start command';
     protected $usage = '/';
     protected $version = '1.0.0';
-<<<<<<< HEAD
-    protected $enabled = true;
-    protected $public = false;
     /**#@-*/
-=======
->>>>>>> 8509c63c
 
     /**
      * Execute command
