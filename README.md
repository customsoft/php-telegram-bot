--- conflicted
+++ resolved
@@ -392,11 +392,7 @@
 Is possible to provide to the library an external mysql connection. Here's how to configure it:
 
 ```php
-<<<<<<< HEAD
-$telegram->enableExternalMySQL($external_pdo_connection)
-=======
 $telegram->enableExternalMysql($external_pdo_connection)
->>>>>>> 757faeba
 //$telegram->enableExternalMySQL($external_pdo_connection, $table_prefix)
 ```
 ### Channels Support
@@ -493,10 +489,6 @@
 
 ### Logging
 Thrown Exceptions are not stored by default. You can Enable this feature adding this line in your 'webhook.php' or 'getUpdates.php'
-<<<<<<< HEAD
->>>>>>> feature/logger
-=======
->>>>>>> 757faeba
 
 ```php
     Longman\TelegramBot\Logger::initialize('your_path/TelegramException.log');
