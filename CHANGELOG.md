--- conflicted
+++ resolved
@@ -5,12 +5,7 @@
 
 ## [Unreleased]
 ### Added
-<<<<<<< HEAD
-- Callbacks can be added to be executed when callback queries are called.
-- New Bot API 3.1 changes (#550).
 - New entities, methods, update types and inline keyboard button for Payments (Bot API 3.0).
-=======
->>>>>>> e7303ed0
 ### Changed
 ### Deprecated
 ### Removed
