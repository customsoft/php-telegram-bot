--- conflicted
+++ resolved
@@ -29,7 +29,7 @@
 -------------------------------
 
 - Each method and class is documented with a docblock
-<<<<<<< HEAD
+
 Example for a function or methods:  
 ```
 /**
@@ -41,11 +41,7 @@
  */
 ```
 
-
-- Each file is provided with the following header: 
-=======
 - Each file is provided with the following header:
->>>>>>> 9c43213f
 ```
 /**
  * This file is part of the TelegramBot package.
