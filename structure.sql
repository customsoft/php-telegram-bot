CREATE TABLE IF NOT EXISTS `user` (
  `id` bigint COMMENT 'Unique user identifier',
  `first_name` CHAR(255) NOT NULL DEFAULT '' COMMENT 'User\'s first name',
  `last_name` CHAR(255) DEFAULT NULL COMMENT 'User\'s last name',
  `username` CHAR(255) DEFAULT NULL COMMENT 'User\'s username',
  `created_at` timestamp NULL DEFAULT NULL COMMENT 'Entry date creation',
  `updated_at` timestamp NULL DEFAULT NULL COMMENT 'Entry date update',

  PRIMARY KEY (`id`),
  KEY `username` (`username`)
) ENGINE=InnoDB DEFAULT CHARSET=utf8mb4 COLLATE=utf8mb4_unicode_520_ci;

CREATE TABLE IF NOT EXISTS `chat` (
  `id` bigint COMMENT 'Unique user or chat identifier',
  `type` ENUM('private', 'group', 'supergroup', 'channel') NOT NULL COMMENT 'Chat type, either private, group, supergroup or channel',
  `title` CHAR(255) DEFAULT '' COMMENT 'Chat (group) title, is null if chat type is private',
  `created_at` timestamp NULL DEFAULT NULL COMMENT 'Entry date creation',
  `updated_at` timestamp NULL DEFAULT NULL COMMENT 'Entry date update',
<<<<<<< HEAD
  `old_id` bigint DEFAULT NULL COMMENT 'Unique chat identifieri this is filled when a chat is converted to a superchat',
   PRIMARY KEY (`id`),
   KEY `old_id` (`old_id`)
=======
  `old_id` bigint DEFAULT NULL COMMENT 'Unique chat identifier, this is filled when a group is converted to a supergroup',

  PRIMARY KEY (`id`),
  KEY `old_id` (`old_id`)
>>>>>>> 22bda564
) ENGINE=InnoDB DEFAULT CHARSET=utf8mb4 COLLATE=utf8mb4_unicode_520_ci;

CREATE TABLE IF NOT EXISTS  `user_chat` (
  `user_id` bigint COMMENT 'Unique user identifier',
  `chat_id` bigint COMMENT 'Unique user or chat identifier',

  PRIMARY KEY (`user_id`, `chat_id`),

  FOREIGN KEY (`user_id`) REFERENCES `user` (`id`)
    ON DELETE CASCADE ON UPDATE CASCADE,
  FOREIGN KEY (`chat_id`) REFERENCES `chat` (`id`)
    ON DELETE CASCADE ON UPDATE CASCADE
) ENGINE=InnoDB DEFAULT CHARSET=utf8mb4 COLLATE=utf8mb4_unicode_520_ci;

CREATE TABLE IF NOT EXISTS `inline_query` (
  `id` bigint UNSIGNED COMMENT 'Unique identifier for this query',
  `user_id` bigint NULL COMMENT 'Unique user identifier',
  `location` CHAR(255) NULL DEFAULT NULL COMMENT 'Location of the user',
  `query` TEXT NOT NULL COMMENT 'Text of the query',
  `offset` CHAR(255) NULL DEFAULT NULL COMMENT 'Offset of the result',
  `created_at` timestamp NULL DEFAULT NULL COMMENT 'Entry date creation',

<<<<<<< HEAD
) ENGINE=InnoDB DEFAULT CHARSET=utf8mb4 COLLATE=utf8mb4_unicode_520_ci;
=======
  PRIMARY KEY (`id`),
  KEY `user_id` (`user_id`),
>>>>>>> 22bda564

  FOREIGN KEY (`user_id`) REFERENCES `user` (`id`)
) ENGINE=InnoDB DEFAULT CHARSET=utf8mb4 COLLATE=utf8mb4_unicode_520_ci;

CREATE TABLE IF NOT EXISTS `chosen_inline_result` (
  `id` bigint UNSIGNED AUTO_INCREMENT COMMENT 'Unique identifier for this entry',
  `result_id` CHAR(255) NOT NULL DEFAULT '' COMMENT 'Identifier for this result',
  `user_id` bigint NULL COMMENT 'Unique user identifier',
  `location` CHAR(255) NULL DEFAULT NULL COMMENT 'Location object, user\'s location',
  `inline_message_id` CHAR(255) NULL DEFAULT NULL COMMENT 'Identifier of the sent inline message',
  `query` TEXT NOT NULL COMMENT 'The query that was used to obtain the result',
  `created_at` timestamp NULL DEFAULT NULL COMMENT 'Entry date creation',

  PRIMARY KEY (`id`),
  KEY `user_id` (`user_id`),

<<<<<<< HEAD
=======
  FOREIGN KEY (`user_id`) REFERENCES `user` (`id`)
>>>>>>> 22bda564
) ENGINE=InnoDB DEFAULT CHARSET=utf8mb4 COLLATE=utf8mb4_unicode_520_ci;

CREATE TABLE IF NOT EXISTS `callback_query` (
  `id` bigint UNSIGNED COMMENT 'Unique identifier for this query',
  `user_id` bigint NULL COMMENT 'Unique user identifier',
  `message` text NULL COMMENT 'Message with the callback button that originated the query',
  `inline_message_id` CHAR(255) NULL DEFAULT NULL COMMENT 'Identifier of the message sent via the bot in inline mode, that originated the query',
  `data` CHAR(255) NOT NULL DEFAULT '' COMMENT 'Data associated with the callback button',
  `created_at` timestamp NULL DEFAULT NULL COMMENT 'Entry date creation',

  PRIMARY KEY (`id`),
  KEY `user_id` (`user_id`),

<<<<<<< HEAD
=======
  FOREIGN KEY (`user_id`) REFERENCES `user` (`id`)
>>>>>>> 22bda564
) ENGINE=InnoDB DEFAULT CHARSET=utf8mb4 COLLATE=utf8mb4_unicode_520_ci;

CREATE TABLE IF NOT EXISTS `message` (
  `chat_id` bigint COMMENT 'Unique chat identifier',
  `id` bigint UNSIGNED COMMENT 'Unique message identifier',
  `user_id` bigint NULL COMMENT 'Unique user identifier',
  `date` timestamp NULL DEFAULT NULL COMMENT 'Date the message was sent in timestamp format',
  `forward_from` bigint NULL DEFAULT NULL COMMENT 'Unique user identifier, sender of the original message',
  `forward_from_chat` bigint NULL DEFAULT NULL COMMENT 'Unique chat identifier, chat the original message belongs to',
  `forward_date` timestamp NULL DEFAULT NULL COMMENT 'date the original message was sent in timestamp format',
  `reply_to_chat` bigint NULL DEFAULT NULL COMMENT 'Unique chat identifier',
  `reply_to_message` bigint UNSIGNED DEFAULT NULL COMMENT 'Message that this message is reply to',
  `text` TEXT COMMENT 'For text messages, the actual UTF-8 text of the message max message length 4096 char utf8mb4',
  `entities` TEXT COMMENT 'For text messages, special entities like usernames, URLs, bot commands, etc. that appear in the text',
  `audio` TEXT COMMENT 'Audio object. Message is an audio file, information about the file',
  `document` TEXT COMMENT 'Document object. Message is a general file, information about the file',
  `photo` TEXT COMMENT 'Array of PhotoSize objects. Message is a photo, available sizes of the photo',
  `sticker` TEXT COMMENT 'Sticker object. Message is a sticker, information about the sticker',
  `video` TEXT COMMENT 'Video object. Message is a video, information about the video',
  `voice` TEXT COMMENT 'Voice Object. Message is a Voice, information about the Voice',
  `contact` TEXT COMMENT 'Contact object. Message is a shared contact, information about the contact',
  `location` TEXT COMMENT 'Location object. Message is a shared location, information about the location',
  `venue` TEXT COMMENT 'Venue object. Message is a Venue, information about the Venue',
  `caption` TEXT COMMENT  'For message with caption, the actual UTF-8 text of the caption',
  `new_chat_member` bigint NULL DEFAULT NULL COMMENT 'Unique user identifier, a new member was added to the group, information about them (this member may be bot itself)',
  `left_chat_member` bigint NULL DEFAULT NULL COMMENT 'Unique user identifier, a member was removed from the group, information about them (this member may be bot itself)',
  `new_chat_title` CHAR(255) DEFAULT NULL COMMENT 'A chat title was changed to this value',
  `new_chat_photo` TEXT COMMENT 'Array of PhotoSize objects. A chat photo was change to this value',
  `delete_chat_photo` tinyint(1) DEFAULT 0 COMMENT 'Informs that the chat photo was deleted',
  `group_chat_created` tinyint(1) DEFAULT 0 COMMENT 'Informs that the group has been created',
  `supergroup_chat_created` tinyint(1) DEFAULT 0 COMMENT 'Informs that the supergroup has been created',
  `channel_chat_created` tinyint(1) DEFAULT 0 COMMENT 'Informs that the channel chat has been created',
  `migrate_to_chat_id` bigint NULL DEFAULT NULL COMMENT 'Migrate to chat identifier. The group has been migrated to a supergroup with the specified identifie',
  `migrate_from_chat_id` bigint NULL DEFAULT NULL COMMENT 'Migrate from chat identifier. The supergroup has been migrated from a group with the specified identifier',
  `pinned_message` TEXT NULL COMMENT 'Message object. Specified message was pinned',

  PRIMARY KEY (`chat_id`, `id`),
  KEY `user_id` (`user_id`),
  KEY `forward_from` (`forward_from`),
  KEY `forward_from_chat` (`forward_from_chat`),
  KEY `reply_to_chat` (`reply_to_chat`),
  KEY `reply_to_message` (`reply_to_message`),
  KEY `new_chat_member` (`new_chat_member`),
  KEY `left_chat_member` (`left_chat_member`),
  KEY `migrate_from_chat_id` (`migrate_from_chat_id`),
  KEY `migrate_to_chat_id` (`migrate_to_chat_id`),

  FOREIGN KEY (`user_id`) REFERENCES `user` (`id`),
  FOREIGN KEY (`chat_id`) REFERENCES `chat` (`id`),
  FOREIGN KEY (`forward_from`) REFERENCES `user` (`id`),
  FOREIGN KEY (`forward_from_chat`) REFERENCES `chat` (`id`),
  FOREIGN KEY (`reply_to_chat`, `reply_to_message`) REFERENCES `message` (`chat_id`, `id`),
  FOREIGN KEY (`forward_from`) REFERENCES `user` (`id`),
  FOREIGN KEY (`new_chat_member`) REFERENCES `user` (`id`),
  FOREIGN KEY (`left_chat_member`) REFERENCES `user` (`id`)
) ENGINE=InnoDB DEFAULT CHARSET=utf8mb4 COLLATE=utf8mb4_unicode_520_ci;

CREATE TABLE IF NOT EXISTS `edited_message` (
  `id` bigint UNSIGNED AUTO_INCREMENT COMMENT 'Unique identifier for this entry',
  `chat_id` bigint COMMENT 'Unique chat identifier',
  `message_id` bigint UNSIGNED COMMENT 'Unique message identifier',
  `user_id` bigint NULL COMMENT 'Unique user identifier',
  `edit_date` timestamp NULL DEFAULT NULL COMMENT 'Date the message was edited in timestamp format',
  `text` TEXT COMMENT 'For text messages, the actual UTF-8 text of the message max message length 4096 char utf8',
  `entities` TEXT COMMENT 'For text messages, special entities like usernames, URLs, bot commands, etc. that appear in the text',
  `caption` TEXT COMMENT  'For message with caption, the actual UTF-8 text of the caption',

  PRIMARY KEY (`id`),
  KEY `chat_id` (`chat_id`),
  KEY `message_id` (`message_id`),
  KEY `user_id` (`user_id`),

<<<<<<< HEAD
=======
  FOREIGN KEY (`chat_id`) REFERENCES `chat` (`id`),
  FOREIGN KEY (`chat_id`, `message_id`) REFERENCES `message` (`chat_id`, `id`),
  FOREIGN KEY (`user_id`) REFERENCES `user` (`id`)
>>>>>>> 22bda564
) ENGINE=InnoDB DEFAULT CHARSET=utf8mb4 COLLATE=utf8mb4_unicode_520_ci;

CREATE TABLE IF NOT EXISTS `telegram_update` (
  `id` bigint UNSIGNED COMMENT 'Update\'s unique identifier',
  `chat_id` bigint NULL DEFAULT NULL COMMENT 'Unique chat identifier',
  `message_id` bigint UNSIGNED DEFAULT NULL COMMENT 'Unique message identifier',
  `inline_query_id` bigint UNSIGNED DEFAULT NULL COMMENT 'Unique inline query identifier',
  `chosen_inline_result_id` bigint UNSIGNED DEFAULT NULL COMMENT 'Local chosen inline result identifier',
  `callback_query_id` bigint UNSIGNED DEFAULT NULL COMMENT 'Unique callback query identifier',
  `edited_message_id` bigint UNSIGNED DEFAULT NULL COMMENT 'Local edited message identifier',

  PRIMARY KEY (`id`),
  KEY `message_id` (`chat_id`, `message_id`),
  KEY `inline_query_id` (`inline_query_id`),
  KEY `chosen_inline_result_id` (`chosen_inline_result_id`),
  KEY `callback_query_id` (`callback_query_id`),
  KEY `edited_message_id` (`edited_message_id`),

  FOREIGN KEY (`chat_id`, `message_id`) REFERENCES `message` (`chat_id`, `id`),
  FOREIGN KEY (`inline_query_id`) REFERENCES `inline_query` (`id`),
<<<<<<< HEAD
  FOREIGN KEY (`chosen_inline_query_id`) REFERENCES `chosen_inline_query` (`id`),
  FOREIGN KEY (`callback_query_id`) REFERENCES `callback_query` (`id`)
=======
  FOREIGN KEY (`chosen_inline_result_id`) REFERENCES `chosen_inline_result` (`id`),
  FOREIGN KEY (`callback_query_id`) REFERENCES `callback_query` (`id`),
  FOREIGN KEY (`edited_message_id`) REFERENCES `edited_message` (`id`)
>>>>>>> 22bda564
) ENGINE=InnoDB DEFAULT CHARSET=utf8mb4 COLLATE=utf8mb4_unicode_520_ci;

CREATE TABLE IF NOT EXISTS `conversation` (
  `id` bigint(20) unsigned AUTO_INCREMENT COMMENT 'Unique identifier for this entry',
  `user_id` bigint NULL DEFAULT NULL COMMENT 'Unique user identifier',
  `chat_id` bigint NULL DEFAULT NULL COMMENT 'Unique user or chat identifier',
  `status` ENUM('active', 'cancelled', 'stopped') NOT NULL DEFAULT 'active' COMMENT 'Conversation state',
  `command` varchar(160) DEFAULT '' COMMENT 'Default command to execute',
  `notes` varchar(1000) DEFAULT 'NULL' COMMENT 'Data stored from command',
  `created_at` timestamp NULL DEFAULT NULL COMMENT 'Entry date creation',
  `updated_at` timestamp NULL DEFAULT NULL COMMENT 'Entry date update',

  PRIMARY KEY (`id`),
  KEY `user_id` (`user_id`),
  KEY `chat_id` (`chat_id`),
  KEY `status` (`status`),

<<<<<<< HEAD
  FOREIGN KEY (`user_id`)
  REFERENCES `user` (`id`),
  FOREIGN KEY (`chat_id`)
  REFERENCES `chat` (`id`)
=======
  FOREIGN KEY (`user_id`) REFERENCES `user` (`id`),
  FOREIGN KEY (`chat_id`) REFERENCES `chat` (`id`)
) ENGINE=InnoDB DEFAULT CHARSET=utf8mb4 COLLATE=utf8mb4_unicode_520_ci;

CREATE TABLE IF NOT EXISTS `botan_shortener` (
  `id` bigint UNSIGNED AUTO_INCREMENT COMMENT 'Unique identifier for this entry',
  `user_id` bigint NULL DEFAULT NULL COMMENT 'Unique user identifier',
  `url` text NOT NULL COMMENT 'Original URL',
  `short_url` CHAR(255) NOT NULL DEFAULT '' COMMENT 'Shortened URL',
  `created_at` timestamp NULL DEFAULT NULL COMMENT 'Entry date creation',

  PRIMARY KEY (`id`),

  FOREIGN KEY (`user_id`) REFERENCES `user` (`id`)
>>>>>>> 22bda564
) ENGINE=InnoDB DEFAULT CHARSET=utf8mb4 COLLATE=utf8mb4_unicode_520_ci;<|MERGE_RESOLUTION|>--- conflicted
+++ resolved
@@ -16,16 +16,10 @@
   `title` CHAR(255) DEFAULT '' COMMENT 'Chat (group) title, is null if chat type is private',
   `created_at` timestamp NULL DEFAULT NULL COMMENT 'Entry date creation',
   `updated_at` timestamp NULL DEFAULT NULL COMMENT 'Entry date update',
-<<<<<<< HEAD
   `old_id` bigint DEFAULT NULL COMMENT 'Unique chat identifieri this is filled when a chat is converted to a superchat',
+
    PRIMARY KEY (`id`),
    KEY `old_id` (`old_id`)
-=======
-  `old_id` bigint DEFAULT NULL COMMENT 'Unique chat identifier, this is filled when a group is converted to a supergroup',
-
-  PRIMARY KEY (`id`),
-  KEY `old_id` (`old_id`)
->>>>>>> 22bda564
 ) ENGINE=InnoDB DEFAULT CHARSET=utf8mb4 COLLATE=utf8mb4_unicode_520_ci;
 
 CREATE TABLE IF NOT EXISTS  `user_chat` (
@@ -48,12 +42,8 @@
   `offset` CHAR(255) NULL DEFAULT NULL COMMENT 'Offset of the result',
   `created_at` timestamp NULL DEFAULT NULL COMMENT 'Entry date creation',
 
-<<<<<<< HEAD
-) ENGINE=InnoDB DEFAULT CHARSET=utf8mb4 COLLATE=utf8mb4_unicode_520_ci;
-=======
-  PRIMARY KEY (`id`),
-  KEY `user_id` (`user_id`),
->>>>>>> 22bda564
+  PRIMARY KEY (`id`),
+  KEY `user_id` (`user_id`),
 
   FOREIGN KEY (`user_id`) REFERENCES `user` (`id`)
 ) ENGINE=InnoDB DEFAULT CHARSET=utf8mb4 COLLATE=utf8mb4_unicode_520_ci;
@@ -70,10 +60,7 @@
   PRIMARY KEY (`id`),
   KEY `user_id` (`user_id`),
 
-<<<<<<< HEAD
-=======
-  FOREIGN KEY (`user_id`) REFERENCES `user` (`id`)
->>>>>>> 22bda564
+  FOREIGN KEY (`user_id`) REFERENCES `user` (`id`)
 ) ENGINE=InnoDB DEFAULT CHARSET=utf8mb4 COLLATE=utf8mb4_unicode_520_ci;
 
 CREATE TABLE IF NOT EXISTS `callback_query` (
@@ -87,10 +74,7 @@
   PRIMARY KEY (`id`),
   KEY `user_id` (`user_id`),
 
-<<<<<<< HEAD
-=======
-  FOREIGN KEY (`user_id`) REFERENCES `user` (`id`)
->>>>>>> 22bda564
+  FOREIGN KEY (`user_id`) REFERENCES `user` (`id`)
 ) ENGINE=InnoDB DEFAULT CHARSET=utf8mb4 COLLATE=utf8mb4_unicode_520_ci;
 
 CREATE TABLE IF NOT EXISTS `message` (
@@ -163,12 +147,9 @@
   KEY `message_id` (`message_id`),
   KEY `user_id` (`user_id`),
 
-<<<<<<< HEAD
-=======
   FOREIGN KEY (`chat_id`) REFERENCES `chat` (`id`),
   FOREIGN KEY (`chat_id`, `message_id`) REFERENCES `message` (`chat_id`, `id`),
   FOREIGN KEY (`user_id`) REFERENCES `user` (`id`)
->>>>>>> 22bda564
 ) ENGINE=InnoDB DEFAULT CHARSET=utf8mb4 COLLATE=utf8mb4_unicode_520_ci;
 
 CREATE TABLE IF NOT EXISTS `telegram_update` (
@@ -189,14 +170,9 @@
 
   FOREIGN KEY (`chat_id`, `message_id`) REFERENCES `message` (`chat_id`, `id`),
   FOREIGN KEY (`inline_query_id`) REFERENCES `inline_query` (`id`),
-<<<<<<< HEAD
-  FOREIGN KEY (`chosen_inline_query_id`) REFERENCES `chosen_inline_query` (`id`),
-  FOREIGN KEY (`callback_query_id`) REFERENCES `callback_query` (`id`)
-=======
   FOREIGN KEY (`chosen_inline_result_id`) REFERENCES `chosen_inline_result` (`id`),
   FOREIGN KEY (`callback_query_id`) REFERENCES `callback_query` (`id`),
   FOREIGN KEY (`edited_message_id`) REFERENCES `edited_message` (`id`)
->>>>>>> 22bda564
 ) ENGINE=InnoDB DEFAULT CHARSET=utf8mb4 COLLATE=utf8mb4_unicode_520_ci;
 
 CREATE TABLE IF NOT EXISTS `conversation` (
@@ -214,12 +190,6 @@
   KEY `chat_id` (`chat_id`),
   KEY `status` (`status`),
 
-<<<<<<< HEAD
-  FOREIGN KEY (`user_id`)
-  REFERENCES `user` (`id`),
-  FOREIGN KEY (`chat_id`)
-  REFERENCES `chat` (`id`)
-=======
   FOREIGN KEY (`user_id`) REFERENCES `user` (`id`),
   FOREIGN KEY (`chat_id`) REFERENCES `chat` (`id`)
 ) ENGINE=InnoDB DEFAULT CHARSET=utf8mb4 COLLATE=utf8mb4_unicode_520_ci;
@@ -234,5 +204,4 @@
   PRIMARY KEY (`id`),
 
   FOREIGN KEY (`user_id`) REFERENCES `user` (`id`)
->>>>>>> 22bda564
 ) ENGINE=InnoDB DEFAULT CHARSET=utf8mb4 COLLATE=utf8mb4_unicode_520_ci;