CREATE TABLE IF NOT EXISTS  `user` (
  `id` bigint COMMENT 'Unique user identifier',
  `first_name` CHAR(255) NOT NULL DEFAULT '' COMMENT 'User first name',
  `last_name` CHAR(255) DEFAULT NULL COMMENT 'User last name',
  `username` CHAR(255) DEFAULT NULL COMMENT 'User username',
  `created_at` timestamp NULL DEFAULT NULL COMMENT 'Entry date creation',
  `updated_at` timestamp NULL DEFAULT NULL COMMENT 'Entry date update',
  PRIMARY KEY (`id`),
  KEY `username` (`username`)
) ENGINE=InnoDB DEFAULT CHARSET=utf8mb4 COLLATE=utf8mb4_unicode_ci;

CREATE TABLE IF NOT EXISTS  `chat` (
  `id` bigint COMMENT 'Unique user or chat identifier',
  `type` ENUM('private', 'group', 'supergroup', 'channel') NOT NULL COMMENT 'chat type private, group, supergroup or channel',
  `title` CHAR(255) DEFAULT '' COMMENT 'chat title null if case of single chat with the bot',
  `created_at` timestamp NULL DEFAULT NULL COMMENT 'Entry date creation',
  `updated_at` timestamp NULL DEFAULT NULL COMMENT 'Entry date update',
<<<<<<< HEAD
  `old_id` bigint NULL DEFAULT NULL COMMENT 'Unique chat identifieri this is filled when a chat is converted to a superchat',
  PRIMARY KEY (`id`)
) ENGINE=InnoDB DEFAULT CHARSET=utf8mb4 COLLATE=utf8mb4_unicode_ci;
=======
  `old_id` bigint DEFAULT NULL COMMENT 'Unique chat identifieri this is filled when a chat is converted to a superchat',
   PRIMARY KEY (`id`),
   KEY `old_id` (`old_id`)
) ENGINE=InnoDB DEFAULT CHARSET=utf8 COLLATE=utf8_general_ci;
>>>>>>> 3b97af62

CREATE TABLE IF NOT EXISTS  `user_chat` (
  `user_id` bigint COMMENT 'Unique user identifier',
  `chat_id` bigint COMMENT 'Unique user or chat identifier',
  PRIMARY KEY (`user_id`, `chat_id`),
  FOREIGN KEY (`user_id`) REFERENCES `user` (`id`)
    ON DELETE CASCADE ON UPDATE CASCADE,
  FOREIGN KEY (`chat_id`) REFERENCES `chat` (`id`)
    ON DELETE CASCADE ON UPDATE CASCADE
) ENGINE=InnoDB DEFAULT CHARSET=utf8mb4 COLLATE=utf8mb4_unicode_ci;


CREATE TABLE IF NOT EXISTS `inline_query` (
  `id` bigint UNSIGNED COMMENT 'Unique identifier for this query.',
  `user_id` bigint NULL COMMENT 'Sender',
  `query` CHAR(255) NOT NULL DEFAULT '' COMMENT 'Text of the query',
  `offset` CHAR(255) NOT NULL DEFAULT '' COMMENT 'Offset of the result',
  `created_at` timestamp NULL DEFAULT NULL COMMENT 'Entry date creation',
   PRIMARY KEY (`id`),
   KEY `user_id` (`user_id`),

   FOREIGN KEY (`user_id`)
   REFERENCES `user` (`id`)

) ENGINE=InnoDB DEFAULT CHARSET=utf8 COLLATE=utf8_general_ci;

CREATE TABLE IF NOT EXISTS `chosen_inline_query` (
  `id` bigint UNSIGNED AUTO_INCREMENT COMMENT 'Unique identifier for chosen query.',
  `result_id` CHAR(255) NOT NULL DEFAULT '' COMMENT 'Id of the chosen result',
  `user_id` bigint NULL COMMENT 'Sender',
  `query` CHAR(255) NOT NULL DEFAULT '' COMMENT 'Text of the query',
  `created_at` timestamp NULL DEFAULT NULL COMMENT 'Entry date creation',
   PRIMARY KEY (`id`),
   KEY `user_id` (`user_id`),

   FOREIGN KEY (`user_id`)
   REFERENCES `user` (`id`)

) ENGINE=InnoDB DEFAULT CHARSET=utf8 COLLATE=utf8_general_ci;

CREATE TABLE IF NOT EXISTS  `message` (
  `chat_id` bigint NULL DEFAULT NULL COMMENT 'Chat identifier.',
  `id` bigint UNSIGNED COMMENT 'Unique message identifier',
  `user_id` bigint NULL COMMENT 'User identifier',
  `date` timestamp NULL DEFAULT NULL COMMENT 'Date the message was sent in timestamp format',
  `forward_from` bigint NULL DEFAULT NULL COMMENT 'User id. For forwarded messages, sender of the original message',
  `forward_date` timestamp NULL DEFAULT NULL COMMENT 'For forwarded messages, date the original message was sent in Unix time',
  `reply_to_chat` bigint NULL DEFAULT NULL COMMENT 'Chat identifier.',
  `reply_to_message` bigint UNSIGNED DEFAULT NULL COMMENT 'Message is a reply to another message.',
  `text` TEXT DEFAULT NULL COMMENT 'For text messages, the actual UTF-8 text of the message max message length 4096 char utf8',
  `audio` TEXT DEFAULT NULL COMMENT 'Audio object. Message is an audio file, information about the file',
  `document` TEXT DEFAULT NULL COMMENT 'Document object. Message is a general file, information about the file',
  `photo` TEXT DEFAULT NULL COMMENT 'Array of PhotoSize objects. Message is a photo, available sizes of the photo',
  `sticker` TEXT DEFAULT NULL COMMENT 'Sticker object. Message is a sticker, information about the sticker',
  `video` TEXT DEFAULT NULL COMMENT 'Video object. Message is a video, information about the video',
  `voice` TEXT DEFAULT NULL COMMENT 'Voice Object. Message is a Voice, information about the Voice',
  `caption` TEXT DEFAULT NULL COMMENT  'For message with caption, the actual UTF-8 text of the caption',
  `contact` TEXT DEFAULT NULL COMMENT 'Contact object. Message is a shared contact, information about the contact',
  `location` TEXT DEFAULT NULL COMMENT 'Location object. Message is a shared location, information about the location',
  `new_chat_participant` bigint NULL DEFAULT NULL COMMENT 'User id. A new member was added to the group, information about them (this member may be bot itself)',
  `left_chat_participant` bigint NULL DEFAULT NULL COMMENT 'User id. A member was removed from the group, information about them (this member may be bot itself)',
  `new_chat_title` CHAR(255) DEFAULT NULL COMMENT 'A group title was changed to this value',
  `new_chat_photo` TEXT DEFAULT NULL COMMENT 'Array of PhotoSize objects. A group photo was change to this value',
  `delete_chat_photo` tinyint(1) DEFAULT 0 COMMENT 'Informs that the group photo was deleted',
  `group_chat_created` tinyint(1) DEFAULT 0 COMMENT 'Informs that the group has been created',
  `supergroup_chat_created` tinyint(1) DEFAULT 0 COMMENT 'Informs that the supergroup has been created',
  `channel_chat_created` tinyint(1) DEFAULT 0 COMMENT 'Informs that the channel chat has been created',
  `migrate_from_chat_id` bigint NULL DEFAULT NULL COMMENT 'Migrate from chat identifier.',
  `migrate_to_chat_id` bigint NULL DEFAULT NULL COMMENT 'Migrate to chat identifier.',
  PRIMARY KEY (`chat_id`, `id`),
  KEY `user_id` (`user_id`),
  KEY `forward_from` (`forward_from`),
  KEY `reply_to_chat` (`reply_to_chat`),
  KEY `reply_to_message` (`reply_to_message`),
  KEY `new_chat_participant` (`new_chat_participant`),
  KEY `left_chat_participant` (`left_chat_participant`),
  KEY `migrate_from_chat_id` (`migrate_from_chat_id`),
  KEY `migrate_to_chat_id` (`migrate_to_chat_id`),

  FOREIGN KEY (`user_id`) REFERENCES `user` (`id`),
  FOREIGN KEY (`chat_id`) REFERENCES `chat` (`id`),
  FOREIGN KEY (`forward_from`) REFERENCES `user` (`id`),
  FOREIGN KEY (`reply_to_chat`, `reply_to_message`) REFERENCES `message` (`chat_id`,`id`),
  FOREIGN KEY (`forward_from`) REFERENCES `user` (`id`),
  FOREIGN KEY (`new_chat_participant`) REFERENCES `user` (`id`),
  FOREIGN KEY (`left_chat_participant`) REFERENCES `user` (`id`)

) ENGINE=InnoDB DEFAULT CHARSET=utf8 COLLATE=utf8_general_ci;


CREATE TABLE IF NOT EXISTS `telegram_update` (
  `id` bigint UNSIGNED COMMENT 'The update\'s unique identifier.',
  `chat_id` bigint NULL DEFAULT NULL COMMENT 'Chat identifier.',
  `message_id` bigint UNSIGNED DEFAULT NULL COMMENT 'Unique message identifier',
  `inline_query_id` bigint UNSIGNED DEFAULT NULL COMMENT 'The query unique identifier.',
  `chosen_inline_query_id` bigint UNSIGNED DEFAULT NULL COMMENT 'The chosen query unique identifier.',

  PRIMARY KEY (`id`),
  KEY `message_id` (`chat_id`, `message_id`),
  KEY `inline_query_id` (`inline_query_id`),
  KEY `chosen_inline_query_id` (`chosen_inline_query_id`),

  FOREIGN KEY (`chat_id`, `message_id`) REFERENCES `message` (`chat_id`,`id`),
  FOREIGN KEY (`inline_query_id`) REFERENCES `inline_query` (`id`),
  FOREIGN KEY (`chosen_inline_query_id`) REFERENCES `chosen_inline_query` (`id`)
) ENGINE=InnoDB DEFAULT CHARSET=utf8 COLLATE=utf8_general_ci;

CREATE TABLE IF NOT EXISTS `conversation` (
  `id` bigint(20) unsigned AUTO_INCREMENT COMMENT 'Row unique id',
  `user_id` bigint NULL DEFAULT NULL COMMENT 'User id',
  `chat_id` bigint NULL DEFAULT NULL COMMENT 'Telegram chat_id can be a the user id or the chat id ',
  `status` ENUM('active', 'cancelled', 'stopped') NOT NULL DEFAULT 'active' COMMENT 'active conversation is active, cancelled conversation has been truncated before end, stopped conversation has end',
  `command` varchar(160) DEFAULT '' COMMENT 'Default Command to execute',
  `notes` varchar(1000) DEFAULT 'NULL' COMMENT 'Data stored from command',
  `created_at` timestamp NULL DEFAULT NULL COMMENT 'Entry date creation',
  `updated_at` timestamp NULL DEFAULT NULL COMMENT 'Entry date update',

  PRIMARY KEY (`id`),
  KEY `user_id` (`user_id`),
  KEY `chat_id` (`chat_id`),
  KEY `status` (`status`),

  FOREIGN KEY (`user_id`)
  REFERENCES `user` (`id`),
  FOREIGN KEY (`chat_id`)
  REFERENCES `chat` (`id`)
) ENGINE=InnoDB  DEFAULT CHARSET=utf8 COLLATE=utf8_general_ci;<|MERGE_RESOLUTION|>--- conflicted
+++ resolved
@@ -15,16 +15,10 @@
   `title` CHAR(255) DEFAULT '' COMMENT 'chat title null if case of single chat with the bot',
   `created_at` timestamp NULL DEFAULT NULL COMMENT 'Entry date creation',
   `updated_at` timestamp NULL DEFAULT NULL COMMENT 'Entry date update',
-<<<<<<< HEAD
-  `old_id` bigint NULL DEFAULT NULL COMMENT 'Unique chat identifieri this is filled when a chat is converted to a superchat',
-  PRIMARY KEY (`id`)
-) ENGINE=InnoDB DEFAULT CHARSET=utf8mb4 COLLATE=utf8mb4_unicode_ci;
-=======
   `old_id` bigint DEFAULT NULL COMMENT 'Unique chat identifieri this is filled when a chat is converted to a superchat',
    PRIMARY KEY (`id`),
    KEY `old_id` (`old_id`)
-) ENGINE=InnoDB DEFAULT CHARSET=utf8 COLLATE=utf8_general_ci;
->>>>>>> 3b97af62
+) ENGINE=InnoDB DEFAULT CHARSET=utf8mb4 COLLATE=utf8mb4_unicode_ci;
 
 CREATE TABLE IF NOT EXISTS  `user_chat` (
   `user_id` bigint COMMENT 'Unique user identifier',
@@ -49,7 +43,7 @@
    FOREIGN KEY (`user_id`)
    REFERENCES `user` (`id`)
 
-) ENGINE=InnoDB DEFAULT CHARSET=utf8 COLLATE=utf8_general_ci;
+) ENGINE=InnoDB DEFAULT CHARSET=utf8mb4 COLLATE=utf8mb4_unicode_ci;
 
 CREATE TABLE IF NOT EXISTS `chosen_inline_query` (
   `id` bigint UNSIGNED AUTO_INCREMENT COMMENT 'Unique identifier for chosen query.',
@@ -63,7 +57,7 @@
    FOREIGN KEY (`user_id`)
    REFERENCES `user` (`id`)
 
-) ENGINE=InnoDB DEFAULT CHARSET=utf8 COLLATE=utf8_general_ci;
+) ENGINE=InnoDB DEFAULT CHARSET=utf8mb4 COLLATE=utf8mb4_unicode_ci;
 
 CREATE TABLE IF NOT EXISTS  `message` (
   `chat_id` bigint NULL DEFAULT NULL COMMENT 'Chat identifier.',
@@ -112,7 +106,7 @@
   FOREIGN KEY (`new_chat_participant`) REFERENCES `user` (`id`),
   FOREIGN KEY (`left_chat_participant`) REFERENCES `user` (`id`)
 
-) ENGINE=InnoDB DEFAULT CHARSET=utf8 COLLATE=utf8_general_ci;
+) ENGINE=InnoDB DEFAULT CHARSET=utf8mb4 COLLATE=utf8mb4_unicode_ci;
 
 
 CREATE TABLE IF NOT EXISTS `telegram_update` (
@@ -151,4 +145,4 @@
   REFERENCES `user` (`id`),
   FOREIGN KEY (`chat_id`)
   REFERENCES `chat` (`id`)
-) ENGINE=InnoDB  DEFAULT CHARSET=utf8 COLLATE=utf8_general_ci;+) ENGINE=InnoDB DEFAULT CHARSET=utf8mb4 COLLATE=utf8mb4_unicode_ci;