CREATE TABLE IF NOT EXISTS  `user` (
  `id` bigint COMMENT 'Unique user identifier',
  `first_name` CHAR(255) NOT NULL DEFAULT '' COMMENT 'User first name',
  `last_name` CHAR(255) DEFAULT NULL COMMENT 'User last name',
  `username` CHAR(255) DEFAULT NULL COMMENT 'User username',
  `created_at` timestamp NULL DEFAULT NULL COMMENT 'Entry date creation',
  `updated_at` timestamp NULL DEFAULT NULL COMMENT 'Entry date update',
  PRIMARY KEY (`id`),
  KEY `username` (`username`)
) ENGINE=InnoDB DEFAULT CHARSET=utf8mb4 COLLATE=utf8mb4_unicode_520_ci;

CREATE TABLE IF NOT EXISTS  `chat` (
  `id` bigint COMMENT 'Unique user or chat identifier',
  `type` ENUM('private', 'group', 'supergroup', 'channel') NOT NULL COMMENT 'chat type private, group, supergroup or channel',
  `title` CHAR(255) DEFAULT '' COMMENT 'chat title null if case of single chat with the bot',
  `created_at` timestamp NULL DEFAULT NULL COMMENT 'Entry date creation',
  `updated_at` timestamp NULL DEFAULT NULL COMMENT 'Entry date update',
  `old_id` bigint DEFAULT NULL COMMENT 'Unique chat identifieri this is filled when a chat is converted to a superchat',
   PRIMARY KEY (`id`),
   KEY `old_id` (`old_id`)
) ENGINE=InnoDB DEFAULT CHARSET=utf8mb4 COLLATE=utf8mb4_unicode_520_ci;

CREATE TABLE IF NOT EXISTS  `user_chat` (
  `user_id` bigint COMMENT 'Unique user identifier',
  `chat_id` bigint COMMENT 'Unique user or chat identifier',
  PRIMARY KEY (`user_id`, `chat_id`),
  FOREIGN KEY (`user_id`) REFERENCES `user` (`id`)
    ON DELETE CASCADE ON UPDATE CASCADE,
  FOREIGN KEY (`chat_id`) REFERENCES `chat` (`id`)
    ON DELETE CASCADE ON UPDATE CASCADE
) ENGINE=InnoDB DEFAULT CHARSET=utf8mb4 COLLATE=utf8mb4_unicode_520_ci;

CREATE TABLE IF NOT EXISTS `inline_query` (
  `id` bigint UNSIGNED COMMENT 'Unique identifier for this query.',
  `user_id` bigint NULL COMMENT 'Sender',
  `location` CHAR(255) NULL DEFAULT NULL COMMENT 'Location of the sender',
  `query` CHAR(255) NOT NULL DEFAULT '' COMMENT 'Text of the query',
  `offset` CHAR(255) NOT NULL DEFAULT '' COMMENT 'Offset of the result',
  `created_at` timestamp NULL DEFAULT NULL COMMENT 'Entry date creation',
   PRIMARY KEY (`id`),
   KEY `user_id` (`user_id`),

   FOREIGN KEY (`user_id`)
   REFERENCES `user` (`id`)

) ENGINE=InnoDB DEFAULT CHARSET=utf8mb4 COLLATE=utf8mb4_unicode_520_ci;

CREATE TABLE IF NOT EXISTS `chosen_inline_result` (
  `id` bigint UNSIGNED AUTO_INCREMENT COMMENT 'Unique identifier for chosen query.',
  `result_id` CHAR(255) NOT NULL DEFAULT '' COMMENT 'Id of the chosen result',
  `user_id` bigint NULL COMMENT 'Sender',
  `location` CHAR(255) NULL DEFAULT NULL COMMENT 'Location object, senders\'s location.',
  `inline_message_id` CHAR(255) NULL DEFAULT NULL COMMENT 'Identifier of the message sent via the bot in inline mode, that originated the query',
  `query` CHAR(255) NOT NULL DEFAULT '' COMMENT 'Text of the query',
  `created_at` timestamp NULL DEFAULT NULL COMMENT 'Entry date creation',
   PRIMARY KEY (`id`),
   KEY `user_id` (`user_id`),

   FOREIGN KEY (`user_id`)
   REFERENCES `user` (`id`)

) ENGINE=InnoDB DEFAULT CHARSET=utf8mb4 COLLATE=utf8mb4_unicode_520_ci;

CREATE TABLE IF NOT EXISTS `callback_query` (
  `id` bigint UNSIGNED COMMENT 'Unique identifier for this query.',
  `user_id` bigint NULL COMMENT 'Sender',
  `message` text NULL DEFAULT NULL COMMENT 'Message',
  `inline_message_id` CHAR(255) NULL DEFAULT NULL COMMENT 'Identifier of the message sent via the bot in inline mode, that originated the query',
  `data` CHAR(255) NOT NULL DEFAULT '' COMMENT 'Data associated with the callback button.',
  `created_at` timestamp NULL DEFAULT NULL COMMENT 'Entry date creation',
   PRIMARY KEY (`id`),
   KEY `user_id` (`user_id`),

   FOREIGN KEY (`user_id`)
   REFERENCES `user` (`id`)

) ENGINE=InnoDB DEFAULT CHARSET=utf8mb4 COLLATE=utf8mb4_unicode_520_ci;

CREATE TABLE IF NOT EXISTS  `message` (
  `chat_id` bigint COMMENT 'Chat identifier.',
  `id` bigint UNSIGNED COMMENT 'Unique message identifier',
  `user_id` bigint NULL COMMENT 'User identifier',
  `date` timestamp NULL DEFAULT NULL COMMENT 'Date the message was sent in timestamp format',
  `forward_from` bigint NULL DEFAULT NULL COMMENT 'User id. For forwarded messages, sender of the original message',
  `forward_from_chat` bigint NULL DEFAULT NULL COMMENT 'Chat id. For forwarded messages from channel',
  `forward_date` timestamp NULL DEFAULT NULL COMMENT 'For forwarded messages, date the original message was sent in Unix time',
  `reply_to_chat` bigint NULL DEFAULT NULL COMMENT 'Chat identifier.',
  `reply_to_message` bigint UNSIGNED DEFAULT NULL COMMENT 'Message is a reply to another message.',
  `text` TEXT DEFAULT NULL COMMENT 'For text messages, the actual UTF-8 text of the message max message length 4096 char utf8mb4',
  `entities` TEXT DEFAULT NULL COMMENT 'For text messages, special entities like usernames, URLs, bot commands, etc. that appear in the text',
  `audio` TEXT DEFAULT NULL COMMENT 'Audio object. Message is an audio file, information about the file',
  `document` TEXT DEFAULT NULL COMMENT 'Document object. Message is a general file, information about the file',
  `photo` TEXT DEFAULT NULL COMMENT 'Array of PhotoSize objects. Message is a photo, available sizes of the photo',
  `sticker` TEXT DEFAULT NULL COMMENT 'Sticker object. Message is a sticker, information about the sticker',
  `video` TEXT DEFAULT NULL COMMENT 'Video object. Message is a video, information about the video',
  `voice` TEXT DEFAULT NULL COMMENT 'Voice Object. Message is a Voice, information about the Voice',
  `caption` TEXT DEFAULT NULL COMMENT  'For message with caption, the actual UTF-8 text of the caption',
  `contact` TEXT DEFAULT NULL COMMENT 'Contact object. Message is a shared contact, information about the contact',
  `location` TEXT DEFAULT NULL COMMENT 'Location object. Message is a shared location, information about the location',
  `venue` TEXT DEFAULT NULL COMMENT 'Venue object. Message is a Venue, information about the Venue',
  `new_chat_member` bigint NULL DEFAULT NULL COMMENT 'User id. A new member was added to the group, information about them (this member may be bot itself)',
  `left_chat_member` bigint NULL DEFAULT NULL COMMENT 'User id. A member was removed from the group, information about them (this member may be bot itself)',
  `new_chat_title` CHAR(255) DEFAULT NULL COMMENT 'A group title was changed to this value',
  `new_chat_photo` TEXT DEFAULT NULL COMMENT 'Array of PhotoSize objects. A group photo was change to this value',
  `delete_chat_photo` tinyint(1) DEFAULT 0 COMMENT 'Informs that the group photo was deleted',
  `group_chat_created` tinyint(1) DEFAULT 0 COMMENT 'Informs that the group has been created',
  `supergroup_chat_created` tinyint(1) DEFAULT 0 COMMENT 'Informs that the supergroup has been created',
  `channel_chat_created` tinyint(1) DEFAULT 0 COMMENT 'Informs that the channel chat has been created',
  `migrate_from_chat_id` bigint NULL DEFAULT NULL COMMENT 'Migrate from chat identifier.',
  `migrate_to_chat_id` bigint NULL DEFAULT NULL COMMENT 'Migrate to chat identifier.',
  `pinned_message` TEXT NULL DEFAULT NULL COMMENT 'Pinned message, Message object.',
  PRIMARY KEY (`chat_id`, `id`),
  KEY `user_id` (`user_id`),
  KEY `forward_from` (`forward_from`),
  KEY `forward_from_chat` (`forward_from_chat`),
  KEY `reply_to_chat` (`reply_to_chat`),
  KEY `reply_to_message` (`reply_to_message`),
  KEY `new_chat_member` (`new_chat_member`),
  KEY `left_chat_member` (`left_chat_member`),
  KEY `migrate_from_chat_id` (`migrate_from_chat_id`),
  KEY `migrate_to_chat_id` (`migrate_to_chat_id`),

  FOREIGN KEY (`user_id`) REFERENCES `user` (`id`),
  FOREIGN KEY (`chat_id`) REFERENCES `chat` (`id`),
  FOREIGN KEY (`forward_from`) REFERENCES `user` (`id`),
  FOREIGN KEY (`forward_from_chat`) REFERENCES `chat` (`id`),
  FOREIGN KEY (`reply_to_chat`, `reply_to_message`) REFERENCES `message` (`chat_id`,`id`),
  FOREIGN KEY (`forward_from`) REFERENCES `user` (`id`),
  FOREIGN KEY (`new_chat_member`) REFERENCES `user` (`id`),
  FOREIGN KEY (`left_chat_member`) REFERENCES `user` (`id`)

) ENGINE=InnoDB DEFAULT CHARSET=utf8mb4 COLLATE=utf8mb4_unicode_520_ci;

CREATE TABLE IF NOT EXISTS `telegram_update` (
  `id` bigint UNSIGNED COMMENT 'The update\'s unique identifier.',
  `chat_id` bigint NULL DEFAULT NULL COMMENT 'Chat identifier.',
  `message_id` bigint UNSIGNED DEFAULT NULL COMMENT 'Unique message identifier',
  `inline_query_id` bigint UNSIGNED DEFAULT NULL COMMENT 'The inline query unique identifier.',
  `chosen_inline_result_id` bigint UNSIGNED DEFAULT NULL COMMENT 'The chosen query unique identifier.',
  `callback_query_id` bigint UNSIGNED DEFAULT NULL COMMENT 'The callback query unique identifier.',

  PRIMARY KEY (`id`),
  KEY `message_id` (`chat_id`, `message_id`),
  KEY `inline_query_id` (`inline_query_id`),
  KEY `chosen_inline_result_id` (`chosen_inline_result_id`),
  KEY `callback_query_id` (`callback_query_id`),

  FOREIGN KEY (`chat_id`, `message_id`) REFERENCES `message` (`chat_id`,`id`),
  FOREIGN KEY (`inline_query_id`) REFERENCES `inline_query` (`id`),
  FOREIGN KEY (`chosen_inline_result_id`) REFERENCES `chosen_inline_result` (`id`),
  FOREIGN KEY (`callback_query_id`) REFERENCES `callback_query` (`id`)
) ENGINE=InnoDB DEFAULT CHARSET=utf8mb4 COLLATE=utf8mb4_unicode_520_ci;

CREATE TABLE IF NOT EXISTS `conversation` (
  `id` bigint(20) unsigned AUTO_INCREMENT COMMENT 'Row unique id',
  `user_id` bigint NULL DEFAULT NULL COMMENT 'User id',
  `chat_id` bigint NULL DEFAULT NULL COMMENT 'Telegram chat_id can be a the user id or the chat id ',
  `status` ENUM('active', 'cancelled', 'stopped') NOT NULL DEFAULT 'active' COMMENT 'active conversation is active, cancelled conversation has been truncated before end, stopped conversation has end',
  `command` varchar(160) DEFAULT '' COMMENT 'Default Command to execute',
  `notes` varchar(1000) DEFAULT 'NULL' COMMENT 'Data stored from command',
  `created_at` timestamp NULL DEFAULT NULL COMMENT 'Entry date creation',
  `updated_at` timestamp NULL DEFAULT NULL COMMENT 'Entry date update',

  PRIMARY KEY (`id`),
  KEY `user_id` (`user_id`),
  KEY `chat_id` (`chat_id`),
  KEY `status` (`status`),

  FOREIGN KEY (`user_id`)
  REFERENCES `user` (`id`),
  FOREIGN KEY (`chat_id`)
  REFERENCES `chat` (`id`)
<<<<<<< HEAD
) ENGINE=InnoDB  DEFAULT CHARSET=utf8 COLLATE=utf8_general_ci;

CREATE TABLE IF NOT EXISTS `botan_shortener` (
  `id` bigint UNSIGNED AUTO_INCREMENT COMMENT 'Unique identifier for this entry.',
  `user_id` bigint NULL DEFAULT NULL COMMENT 'Unique user identifier',
  `url` text NOT NULL DEFAULT '' COMMENT 'Original URL',
  `short_url` CHAR(255) NOT NULL DEFAULT '' COMMENT 'Shortened URL',
  `created_at` timestamp NULL DEFAULT NULL COMMENT 'Entry date creation',

  PRIMARY KEY (`id`),
  FOREIGN KEY (`user_id`) REFERENCES `user` (`id`)
) ENGINE=InnoDB DEFAULT CHARSET=utf8 COLLATE=utf8_general_ci;
=======
) ENGINE=InnoDB  DEFAULT CHARSET=utf8mb4 COLLATE=utf8mb4_unicode_520_ci;
>>>>>>> 09d4337e
<|MERGE_RESOLUTION|>--- conflicted
+++ resolved
@@ -40,8 +40,7 @@
    PRIMARY KEY (`id`),
    KEY `user_id` (`user_id`),
 
-   FOREIGN KEY (`user_id`)
-   REFERENCES `user` (`id`)
+   FOREIGN KEY (`user_id`) REFERENCES `user` (`id`)
 
 ) ENGINE=InnoDB DEFAULT CHARSET=utf8mb4 COLLATE=utf8mb4_unicode_520_ci;
 
@@ -56,8 +55,7 @@
    PRIMARY KEY (`id`),
    KEY `user_id` (`user_id`),
 
-   FOREIGN KEY (`user_id`)
-   REFERENCES `user` (`id`)
+   FOREIGN KEY (`user_id`) REFERENCES `user` (`id`)
 
 ) ENGINE=InnoDB DEFAULT CHARSET=utf8mb4 COLLATE=utf8mb4_unicode_520_ci;
 
@@ -71,8 +69,7 @@
    PRIMARY KEY (`id`),
    KEY `user_id` (`user_id`),
 
-   FOREIGN KEY (`user_id`)
-   REFERENCES `user` (`id`)
+   FOREIGN KEY (`user_id`) REFERENCES `user` (`id`)
 
 ) ENGINE=InnoDB DEFAULT CHARSET=utf8mb4 COLLATE=utf8mb4_unicode_520_ci;
 
@@ -166,12 +163,9 @@
   KEY `chat_id` (`chat_id`),
   KEY `status` (`status`),
 
-  FOREIGN KEY (`user_id`)
-  REFERENCES `user` (`id`),
-  FOREIGN KEY (`chat_id`)
-  REFERENCES `chat` (`id`)
-<<<<<<< HEAD
-) ENGINE=InnoDB  DEFAULT CHARSET=utf8 COLLATE=utf8_general_ci;
+  FOREIGN KEY (`user_id`) REFERENCES `user` (`id`),
+  FOREIGN KEY (`chat_id`) REFERENCES `chat` (`id`)
+) ENGINE=InnoDB  DEFAULT CHARSET=utf8mb4 COLLATE=utf8mb4_unicode_520_ci;
 
 CREATE TABLE IF NOT EXISTS `botan_shortener` (
   `id` bigint UNSIGNED AUTO_INCREMENT COMMENT 'Unique identifier for this entry.',
@@ -181,8 +175,6 @@
   `created_at` timestamp NULL DEFAULT NULL COMMENT 'Entry date creation',
 
   PRIMARY KEY (`id`),
+
   FOREIGN KEY (`user_id`) REFERENCES `user` (`id`)
-) ENGINE=InnoDB DEFAULT CHARSET=utf8 COLLATE=utf8_general_ci;
-=======
-) ENGINE=InnoDB  DEFAULT CHARSET=utf8mb4 COLLATE=utf8mb4_unicode_520_ci;
->>>>>>> 09d4337e
+) ENGINE=InnoDB  DEFAULT CHARSET=utf8mb4 COLLATE=utf8mb4_unicode_520_ci;